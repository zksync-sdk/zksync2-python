[metadata]
name = zksync2
description = zkSync2 python client sdk
long_description = file: README.md
author = Danijel Radakovic
url = https://zksync.io
license = MIT

[options]
packages = find:
install_requires =
<<<<<<< HEAD
    eip712_structs_ng >= 2.0.1
    web3==6.0.0
=======
    eip712_structs == 1.1.0
    web3>=6.3.0
>>>>>>> 5d501824

python_requires = >=3.8
setup_requires =
	setuptools_scm >= v7.0.5

[options.extras_require]
test =
    mypy >= 0.8

[options.packages.find]
include =
   	zksync2
    zksync2.*

[options.package_data]
zksync2.manage_contracts.contract_abi =
    ContractDeployer.json
    IERC20.json
    IEthToken.json
    IL1Bridge.json
    IL2Bridge.json
    INonceHolder.json
    IPaymasterFlow.json
    IZkSync.json

# [tox:tox]
# envlist = py{38,39},mypy

# [testenv:py{38,39}]
# deps = coverage
# setenv = ZK_SYNC_LIBRARY_PATH=/lib/zks-crypto-linux-x64.so
# commands = coverage run -m unittest
#
# [testenv:mypy]
# extras = test
# commands = mypy .
#
# [mypy]
# show_error_codes = True
# no_implicit_optional = True
#
# [mypy-setuptools.*]
# ignore_missing_imports = True
#
# [mypy-eth_account.*]
# ignore_missing_imports = True<|MERGE_RESOLUTION|>--- conflicted
+++ resolved
@@ -9,13 +9,8 @@
 [options]
 packages = find:
 install_requires =
-<<<<<<< HEAD
     eip712_structs_ng >= 2.0.1
-    web3==6.0.0
-=======
-    eip712_structs == 1.1.0
     web3>=6.3.0
->>>>>>> 5d501824
 
 python_requires = >=3.8
 setup_requires =
